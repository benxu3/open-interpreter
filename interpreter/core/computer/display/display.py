--- conflicted
+++ resolved
@@ -95,25 +95,6 @@
         :param combine_screens: If True, a collage of all display screens will be returned. Otherwise, a list of display screens will be returned.
         """
 
-<<<<<<< HEAD
-            description = self.computer.vision.query(pil_image=screenshot)
-            print("A DESCRIPTION OF WHAT'S ON THE SCREEN: " + description)
-
-            if self.computer.max_output > 600:
-                print("ALL OF THE TEXT ON THE SCREEN: ")
-                text = self.get_text_as_list_of_lists(screenshot=screenshot)
-                pp = pprint.PrettyPrinter(indent=4)
-                pretty_text = pp.pformat(text)  # language models like it pretty!
-                pretty_text = format_to_recipient(pretty_text, "assistant")
-                print(pretty_text)
-                print(
-                    format_to_recipient(
-                        "To receive the text above as a Python object, run computer.display.get_text_as_list_of_lists()",
-                        "assistant",
-                    )
-                )
-            return screenshot  # Still return a PIL image
-=======
         # Since Local II, all images sent to local models will be rendered to text with moondream and pytesseract.
         # So we don't need to do this here— we can just emit images.
         # We should probably remove self.computer.emit_images for this reason.
@@ -138,7 +119,6 @@
         #             )
         #         )
         #     return screenshot  # Still return a PIL image
->>>>>>> 396fea65
 
         if quadrant == None:
             if active_app_only:
